--- conflicted
+++ resolved
@@ -8,11 +8,7 @@
 // 设置类型定义
 interface Settings {
   theme: "light" | "dark" | "system";
-<<<<<<< HEAD
   language: SupportedLanguage;
-=======
-  language: "zh" | "en";
->>>>>>> 39b4b2f4
   isPrivacyMode: boolean;
   isExperimentalMode: boolean;
   autoCheckUpdates: boolean;
@@ -25,11 +21,7 @@
 // 默认设置
 const defaultSettings: Settings = {
   theme: "system",
-<<<<<<< HEAD
   language: "zh-CN",
-=======
-  language: "zh",
->>>>>>> 39b4b2f4
   isPrivacyMode: true,
   isExperimentalMode: false,
   autoCheckUpdates: false,
@@ -43,11 +35,7 @@
 interface SettingsContextType {
   settings: Settings;
   updateTheme: (theme: "light" | "dark" | "system") => void;
-<<<<<<< HEAD
   updateLanguage: (language: SupportedLanguage) => void;
-=======
-  updateLanguage: (language: "zh" | "en") => void;
->>>>>>> 39b4b2f4
   togglePrivacyMode: () => void;
   toggleExperimentalMode: () => void;
   updateSettings: (newSettings: Partial<Settings>) => void;
@@ -144,11 +132,7 @@
   };
 
   // 更新语言
-<<<<<<< HEAD
   const updateLanguage = (newLanguage: SupportedLanguage) => {
-=======
-  const updateLanguage = (newLanguage: "zh" | "en") => {
->>>>>>> 39b4b2f4
     if (settings.language === newLanguage) {
       return;
     }
@@ -157,13 +141,8 @@
 
     setSettings(newSettings);
     saveSettings(newSettings);
-<<<<<<< HEAD
     i18n.changeLanguage(newLanguage);
   };
-
-=======
-  };
->>>>>>> 39b4b2f4
 
   // 切换隐私模式
   const togglePrivacyMode = () => {
